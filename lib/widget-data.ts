--- conflicted
+++ resolved
@@ -197,50 +197,6 @@
     description: "Bar indikator untuk memantau suhu.",
   },
 
-  // --- Chart ---
-  {
-    name: "Basic Trend Chart",
-    category: "Chart",
-    icon: LineChart,
-    description: "Grafik tren sederhana untuk satu nilai.",
-  },
-  {
-    name: "Chart Bar",
-    category: "Chart",
-    icon: BarChart,
-    description: "Membandingkan nilai antar kategori.",
-  },
-  {
-    name: "Chart Line",
-    category: "Chart",
-    icon: LineChart,
-    description: "Menampilkan data tren dari waktu ke waktu.",
-  },
-  {
-    name: "Energy Target Chart",
-    category: "Chart",
-    icon: TrendingUp,
-    description: "Perbandingan target dan realisasi energi.",
-  },
-  {
-    name: "Multi-Series Chart",
-    category: "Chart",
-    icon: PieChart,
-    description: "Grafik dengan beberapa set data.",
-  },
-  {
-    name: "Power Analyzer Chart",
-    category: "Chart",
-    icon: PieChart,
-    description: "Chart khusus untuk data dari Power Analyzer.",
-  },
-  {
-    name: "Power Generate Chart",
-    category: "Chart",
-    icon: Wind,
-    description: "Grafik real-time produksi daya.",
-  },
-<<<<<<< HEAD
   {
     name: "Thermal Camera",
     category: "IoT",
@@ -248,10 +204,51 @@
     description:
       "Real-time thermal camera heatmap visualization with temperature monitoring.",
   },
-=======
-
-  // --- Toggle Control ---
->>>>>>> 71fa5185
+
+  // --- Chart ---
+  {
+    name: "Basic Trend Chart",
+    category: "Chart",
+    icon: LineChart,
+    description: "Grafik tren sederhana untuk satu nilai.",
+  },
+  {
+    name: "Chart Bar",
+    category: "Chart",
+    icon: BarChart,
+    description: "Membandingkan nilai antar kategori.",
+  },
+  {
+    name: "Chart Line",
+    category: "Chart",
+    icon: LineChart,
+    description: "Menampilkan data tren dari waktu ke waktu.",
+  },
+  {
+    name: "Energy Target Chart",
+    category: "Chart",
+    icon: TrendingUp,
+    description: "Perbandingan target dan realisasi energi.",
+  },
+  {
+    name: "Multi-Series Chart",
+    category: "Chart",
+    icon: PieChart,
+    description: "Grafik dengan beberapa set data.",
+  },
+  {
+    name: "Power Analyzer Chart",
+    category: "Chart",
+    icon: PieChart,
+    description: "Chart khusus untuk data dari Power Analyzer.",
+  },
+  {
+    name: "Power Generate Chart",
+    category: "Chart",
+    icon: Wind,
+    description: "Grafik real-time produksi daya.",
+  },
+
   {
     name: "Button Control Modbus",
     category: "Toggle Control",
