--- conflicted
+++ resolved
@@ -140,16 +140,14 @@
       return <CctvMonitorVideosWidget config={config} />;
     case "CCTV Live Stream":
       return <CctvLiveStreamWidget config={config} />;
-<<<<<<< HEAD
 
-=======
     case "Maintenance List":
       return <MaintenanceListWidget config={config} />;
     case "Maintenance Calendar":
       return <MaintenanceCalendarWidget config={config} />;
     case "Maintenance Statistics":
       return <MaintenanceStatisticsWidget config={config} />;
->>>>>>> faead08b
+
     default:
       return (
         <div className="p-4 text-center italic text-muted-foreground">
