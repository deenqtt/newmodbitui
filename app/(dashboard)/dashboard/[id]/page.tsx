--- conflicted
+++ resolved
@@ -309,7 +309,7 @@
     // Ensure minW and minH are not larger than w and h
     const safeMinW = Math.min(minW, defaultWidth);
     const safeMinH = Math.min(minH, defaultHeight);
-    
+
     const newItem: WidgetLayout = {
       i: `${configuringWidget.name.replace(/\s+/g, "-")}-widget-${Date.now()}`,
       x: (layout.length * defaultWidth) % 12,
@@ -644,9 +644,7 @@
           onSave={handleSaveWidgetConfig}
         />
       )}
-<<<<<<< HEAD
-
-=======
+
       {isConfigModalOpen && configuringWidget?.name === "Maintenance List" && (
         <MaintenanceListConfigModal
           isOpen={isConfigModalOpen}
@@ -654,21 +652,23 @@
           onSave={handleSaveWidgetConfig}
         />
       )}
-      {isConfigModalOpen && configuringWidget?.name === "Maintenance Calendar" && (
-        <MaintenanceCalendarConfigModal
-          isOpen={isConfigModalOpen}
-          onClose={() => setIsConfigModalOpen(false)}
-          onSave={handleSaveWidgetConfig}
-        />
-      )}
-      {isConfigModalOpen && configuringWidget?.name === "Maintenance Statistics" && (
-        <MaintenanceStatisticsConfigModal
-          isOpen={isConfigModalOpen}
-          onClose={() => setIsConfigModalOpen(false)}
-          onSave={handleSaveWidgetConfig}
-        />
-      )}
->>>>>>> faead08b
+      {isConfigModalOpen &&
+        configuringWidget?.name === "Maintenance Calendar" && (
+          <MaintenanceCalendarConfigModal
+            isOpen={isConfigModalOpen}
+            onClose={() => setIsConfigModalOpen(false)}
+            onSave={handleSaveWidgetConfig}
+          />
+        )}
+      {isConfigModalOpen &&
+        configuringWidget?.name === "Maintenance Statistics" && (
+          <MaintenanceStatisticsConfigModal
+            isOpen={isConfigModalOpen}
+            onClose={() => setIsConfigModalOpen(false)}
+            onSave={handleSaveWidgetConfig}
+          />
+        )}
+
       <header className="sticky top-0 z-10 flex items-center justify-between p-4 bg-background/80 backdrop-blur-sm border-b">
         <h1 className="text-xl md:text-2xl font-bold tracking-tight text-foreground">
           {dashboardData?.name}
