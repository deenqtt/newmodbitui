"use client";

import { useState, useEffect, useMemo } from "react";
import { useRouter } from "next/navigation";
import { Responsive, WidthProvider, Layout } from "react-grid-layout";
import { Button } from "@/components/ui/button";
import {
  Sheet,
  SheetContent,
  SheetHeader,
  SheetTitle,
  SheetTrigger,
  SheetDescription,
} from "@/components/ui/sheet";
import { Badge } from "@/components/ui/badge";
import {
  Save,
  PlusCircle,
  Trash2,
  XCircle,
  ArrowLeft,
  ChevronRight,
  LayoutGrid,
  Sparkles,
} from "lucide-react";
import Swal from "sweetalert2";
import _ from "lodash";

import "react-grid-layout/css/styles.css";
import "react-resizable/css/styles.css";

import { mainWidgets, widgets, getWidgetCount } from "@/lib/widget-data";

import { WidgetRenderer } from "@/components/widgets/WidgetRenderer";
import { SingleValueCardConfigModal } from "@/components/widgets/SingleValueCard/SingleValueCardConfigModal";
import { IconStatusCardConfigModal } from "@/components/widgets/IconStatusCard/IconStatusCardConfigModal";
import { GroupedIconStatusConfigModal } from "@/components/widgets/GroupedIconStatus/GroupedIconStatusConfigModal";
import { AnalogueGaugeConfigModal } from "@/components/widgets/AnalogueGauge/AnalogueGaugeConfigModal";
import { TemperatureIndicatorBarConfigModal } from "@/components/widgets/TemperatureIndicatorBar/TemperatureIndicatorBarConfigModal";
import { CalculatedParameterConfigModal } from "@/components/widgets/CalculatedParameter/CalculatedParameterConfigModal";
import { RunningHoursLogConfigModal } from "@/components/widgets/RunningHoursLog/RunningHoursLogConfigModal";
import { EnergyUsageConfigModal } from "@/components/widgets/EnergyUsage/EnergyUsageConfigModal";
import { EnergyTargetGapConfigModal } from "@/components/widgets/EnergyTargetGap/EnergyTargetGapConfigModal";
import { BreakerStatusConfigModal } from "@/components/widgets/BreakerStatus/BreakerStatusConfigModal";
import { MultiProtocolMonitorConfigModal } from "@/components/widgets/MultiProtocolMonitor/MultiProtocolMonitorConfigModal";
import { ChartLineConfigModal } from "@/components/widgets/ChartLine/ChartLineConfigModal";
import { ChartBarConfigModal } from "@/components/widgets/ChartBar/ChartBarConfigModal";
import { MultiSeriesChartConfigModal } from "@/components/widgets/MultiSeriesChart/MultiSeriesChartConfigModal";
import { BasicTrendChartConfigModal } from "@/components/widgets/BasicTrendChart/BasicTrendChartConfigModal";
import { PowerAnalyzerChartConfigModal } from "@/components/widgets/PowerAnalyzerChart/PowerAnalyzerChartConfigModal";
import { EnergyTargetChartConfigModal } from "@/components/widgets/EnergyTargetChart/EnergyTargetChartConfigModal";
import { PowerGenerateChartConfigModal } from "@/components/widgets/PowerGenerateChart/PowerGenerateChartConfigModal";
import { ButtonControlModbusConfigModal } from "@/components/widgets/ButtonControlModbus/ButtonControlModbusConfigModal";
import { ButtonControlModularConfigModal } from "@/components/widgets/ButtonControlModular/ButtonControlModularConfigModal";
import { AlarmLogListConfigModal } from "@/components/widgets/AlarmLogList/AlarmLogListConfigModal";
import { AlarmSummaryConfigModal } from "@/components/widgets/AlarmSummary/AlarmSummaryConfigModal";
import { DashboardShortcutConfigModal } from "@/components/widgets/DashboardShortcut/DashboardShortcutConfigModal";
import { CameraSnapshotConfigModal } from "@/components/widgets/CameraSnapshot/CameraSnapshotConfigModal";
import { SldContainerConfigModal } from "@/components/widgets/SldContainer/SldContainerConfigModal";
import { AccessControllerStatusConfigModal } from "@/components/widgets/AccessControllerStatus/AccessControllerStatusConfigModal"; // <-- IMPORT BARU
import { LockAccessControlConfigModal } from "@/components/widgets/LockAccessControl/LockAccessControlConfigModal";
import { Modular3dDeviceViewConfigModal } from "@/components/widgets/Modular3dDeviceView/Modular3dDeviceViewConfigModal";
import { Subrack3dConfigModal } from "@/components/widgets/Subrack3d/Subrack3dConfigModal";
import { Containment3dConfigModal } from "@/components/widgets/Containment3d/Containment3dConfigModal";
import { Container3dConfigModal } from "@/components/widgets/Container3d/Container3dConfigModal";
<<<<<<< HEAD
import { LoRaWANDeviceConfigModal } from "@/components/widgets/LoRaWANDevice/LoRaWANDeviceConfigModal";
=======
import { CctvMonitorVideosConfigModal } from "@/components/widgets/CctvMonitorVideos/CctvMonitorVideosConfigModal";
import { CctvLiveStreamConfigModal } from "@/components/widgets/CctvLiveStream/CctvLiveStreamConfigModal";
>>>>>>> 24de6357

const ResponsiveGridLayout = WidthProvider(Responsive);
const API_BASE_URL = process.env.NEXT_PUBLIC_API_BASE_URL || "";

interface WidgetLayout extends Layout {
  widgetType?: string;
  config?: any;
}

interface DashboardData {
  id: string;
  name: string;
  layout: WidgetLayout[];
}

export default function DashboardEditorPage({
  params,
}: {
  params: { id: string };
}) {
  const router = useRouter();
  const dashboardId = params.id;
  const [dashboardData, setDashboardData] = useState<DashboardData | null>(
    null
  );
  const [layout, setLayout] = useState<WidgetLayout[]>([]);
  const [initialLayout, setInitialLayout] = useState<WidgetLayout[]>([]);
  const [isSaving, setIsSaving] = useState(false);
  const [isSheetOpen, setIsSheetOpen] = useState(false);
  const [sidebarView, setSidebarView] = useState<"categories" | "widgets">(
    "categories"
  );
  const [selectedCategory, setSelectedCategory] = useState<string | null>(null);

  const [isConfigModalOpen, setIsConfigModalOpen] = useState(false);
  const [configuringWidget, setConfiguringWidget] = useState<{
    name: string;
  } | null>(null);

  const hasUnsavedChanges = useMemo(
    () => !_.isEqual(initialLayout, layout),
    [initialLayout, layout]
  );

  useEffect(() => {
    const fetchDashboard = async () => {
      if (!dashboardId) return;
      try {
        const response = await fetch(
          `${API_BASE_URL}/api/dashboards/${dashboardId}`
        );
        if (!response.ok) throw new Error("Dashboard not found");
        const data: DashboardData = await response.json();
        setDashboardData(data);
        const initial = Array.isArray(data.layout) ? data.layout : [];
        setLayout(initial);
        setInitialLayout(_.cloneDeep(initial));
      } catch (error: any) {
        Swal.fire("Error", error.message, "error");
        router.push("/manage-dashboard");
      }
    };
    fetchDashboard();
  }, [dashboardId, router]);

  const handleLayoutChange = (newLayout: Layout[]) => {
    const updatedLayout = newLayout.map((newItem) => {
      const oldItem = layout.find((l) => l.i === newItem.i);
      return {
        ...newItem,
        widgetType: oldItem?.widgetType,
        config: oldItem?.config,
      };
    });
    setLayout(updatedLayout);
  };

  const handleSaveLayout = async () => {
    setIsSaving(true);
    try {
      await fetch(`${API_BASE_URL}/api/dashboards/${dashboardId}`, {
        method: "PUT",
        headers: { "Content-Type": "application/json" },
        body: JSON.stringify({ layout }),
      });
      setInitialLayout(_.cloneDeep(layout));
      Swal.fire({
        toast: true,
        position: "top-end",
        icon: "success",
        title: "Layout saved successfully!",
        showConfirmButton: false,
        timer: 2000,
      });
    } catch (error: any) {
      Swal.fire("Error", error.message, "error");
    } finally {
      setIsSaving(false);
    }
  };

  const handleAddWidgetClick = (widgetName: string) => {
    const widgetData = widgets.find((w) => w.name === widgetName);
    if (widgetData) {
      setConfiguringWidget(widgetData);
      if (
        [
          "Single Value Card",
          "Icon Status Card",
          "Grouped Icon Status",
          "Analogue gauges",
          "Temperature Indicator Bar",
          "Calculated Parameter Card",
          "Running Hours Log",
          "Energy Usage – Last Month",
          "Energy Usage – Current Month",
          "Energy Target Gap",
          "Breaker Status",
          "Multi-Protocol Monitor",
          "Chart Line",
          "Chart Bar",
          "Multi-Series Chart",
          "Basic Trend Chart",
          "Power Analyzer Chart",
          "Energy Target Chart",
          "Power Generate Chart",
          "Button Control Modbus",
          "Button Control Modular",
          "Alarm Log List",
          "Alarm Summary",
          "Dashboard Shortcut",
          "Camera Last Snapshot",
          "SLD Diagram – Container",
          "Access Controller Status",
          "Lock Access Control",
          "Modular 3D Device View",
          "3D Subrack View",
          "3D Containment View",
          "3D Container View",
<<<<<<< HEAD
          "LoRaWAN Device Data",
=======
          "CCTV Monitor Videos",
          "CCTV Live Stream",
>>>>>>> 24de6357
        ].includes(widgetData.name)
      ) {
        setIsConfigModalOpen(true);
      } else {
        Swal.fire(
          "Info",
          `Configuration for "${widgetName}" is not implemented yet.`,
          "info"
        );
      }
    }
    setIsSheetOpen(false);
  };

  const handleSaveWidgetConfig = (configData: any) => {
    if (!configuringWidget) return;

    // --- PERBAIKAN: Atur ukuran default dan minimal di sini ---
    let defaultWidth = 4;
    let defaultHeight = 4;
    let minW = 2;
    let minH = 2;

    switch (configuringWidget.name) {
      case "Access Controller Status":
        defaultWidth = 4;
        defaultHeight = 6;
        minW = 3;
        minH = 5;
        break;
      case "Single Value Card":
        defaultWidth = 2;
        defaultHeight = 2;
        break;
      case "Icon Status Card":
        defaultWidth = 3;
        defaultHeight = 2;
        break;
      case "Grouped Icon Status":
        defaultWidth = 4;
        defaultHeight = 5;
        minW = 3;
        minH = 4;
        break;
      case "Basic Trend Chart":
        defaultWidth = 3;
        defaultHeight = 3;
        break;
      // Chart besar bisa punya minimal lebih besar
      case "Power Generate Chart":
      case "Multi-Series Chart":
        defaultWidth = 6;
        defaultHeight = 5;
        minW = 4;
        minH = 4;
        break;
      case "CCTV Monitor Videos":
        defaultWidth = 4;
        defaultHeight = 8;
        minW = 3;
        minH = 6;
        break;
      case "CCTV Live Stream":
        defaultWidth = 6;
        defaultHeight = 6;
        minW = 4;
        minH = 4;
        break;
    }

    const newItem: WidgetLayout = {
      i: `${configuringWidget.name.replace(/\s+/g, "-")}-widget-${Date.now()}`,
      x: (layout.length * defaultWidth) % 12,
      y: Infinity,
      w: defaultWidth,
      h: defaultHeight,
      minW: minW,
      minH: minH,
      widgetType: configuringWidget.name,
      config: configData,
    };

    setLayout([...layout, newItem]);
    setIsConfigModalOpen(false);
    setConfiguringWidget(null);
  };

  const removeWidget = (widgetId: string) =>
    setLayout(layout.filter((item) => item.i !== widgetId));

  const handleCancel = () => {
    if (!hasUnsavedChanges) {
      router.push("/manage-dashboard");
      return;
    }
    Swal.fire({
      title: "You have unsaved changes!",
      icon: "warning",
      showCancelButton: true,
      showDenyButton: true,
      confirmButtonText: "Save & Exit",
      denyButtonText: `Discard & Exit`,
      cancelButtonText: "Stay on Page",
    }).then(async (result) => {
      if (result.isConfirmed) {
        await handleSaveLayout();
        router.push("/manage-dashboard");
      } else if (result.isDenied) {
        router.push("/manage-dashboard");
      }
    });
  };

  const handleSheetOpenChange = (open: boolean) => {
    setIsSheetOpen(open);
    if (!open) {
      setTimeout(() => {
        setSidebarView("categories");
        setSelectedCategory(null);
      }, 300);
    }
  };

  const filteredWidgets = selectedCategory
    ? widgets.filter((w) => w.category === selectedCategory)
    : [];
  const currentCategoryData = selectedCategory
    ? mainWidgets.find((c) => c.category === selectedCategory)
    : null;

  return (
    <div className="bg-slate-50 dark:bg-slate-900 min-h-screen">
      {isConfigModalOpen && configuringWidget?.name === "Single Value Card" && (
        <SingleValueCardConfigModal
          isOpen={isConfigModalOpen}
          onClose={() => setIsConfigModalOpen(false)}
          onSave={handleSaveWidgetConfig}
        />
      )}
      {isConfigModalOpen && configuringWidget?.name === "Icon Status Card" && (
        <IconStatusCardConfigModal
          isOpen={isConfigModalOpen}
          onClose={() => setIsConfigModalOpen(false)}
          onSave={handleSaveWidgetConfig}
        />
      )}
      {isConfigModalOpen &&
        configuringWidget?.name === "Grouped Icon Status" && (
          <GroupedIconStatusConfigModal
            isOpen={isConfigModalOpen}
            onClose={() => setIsConfigModalOpen(false)}
            onSave={handleSaveWidgetConfig}
          />
        )}
      {isConfigModalOpen && configuringWidget?.name === "Analogue gauges" && (
        <AnalogueGaugeConfigModal
          isOpen={isConfigModalOpen}
          onClose={() => setIsConfigModalOpen(false)}
          onSave={handleSaveWidgetConfig}
        />
      )}
      {isConfigModalOpen &&
        configuringWidget?.name === "Temperature Indicator Bar" && (
          <TemperatureIndicatorBarConfigModal
            isOpen={isConfigModalOpen}
            onClose={() => setIsConfigModalOpen(false)}
            onSave={handleSaveWidgetConfig}
          />
        )}
      {isConfigModalOpen &&
        configuringWidget?.name === "Calculated Parameter Card" && (
          <CalculatedParameterConfigModal
            isOpen={isConfigModalOpen}
            onClose={() => setIsConfigModalOpen(false)}
            onSave={handleSaveWidgetConfig}
          />
        )}
      {isConfigModalOpen && configuringWidget?.name === "Running Hours Log" && (
        <RunningHoursLogConfigModal
          isOpen={isConfigModalOpen}
          onClose={() => setIsConfigModalOpen(false)}
          onSave={handleSaveWidgetConfig}
        />
      )}
      {isConfigModalOpen &&
        configuringWidget?.name === "Energy Usage – Last Month" && (
          <EnergyUsageConfigModal
            isOpen={isConfigModalOpen}
            onClose={() => setIsConfigModalOpen(false)}
            onSave={handleSaveWidgetConfig}
            period="last_month"
            title="Configure Last Month Usage"
          />
        )}
      {isConfigModalOpen &&
        configuringWidget?.name === "Energy Usage – Current Month" && (
          <EnergyUsageConfigModal
            isOpen={isConfigModalOpen}
            onClose={() => setIsConfigModalOpen(false)}
            onSave={handleSaveWidgetConfig}
            period="current_month"
            title="Configure Current Month Usage"
          />
        )}
      {isConfigModalOpen && configuringWidget?.name === "Energy Target Gap" && (
        <EnergyTargetGapConfigModal
          isOpen={isConfigModalOpen}
          onClose={() => setIsConfigModalOpen(false)}
          onSave={handleSaveWidgetConfig}
        />
      )}
      {isConfigModalOpen && configuringWidget?.name === "Breaker Status" && (
        <BreakerStatusConfigModal
          isOpen={isConfigModalOpen}
          onClose={() => setIsConfigModalOpen(false)}
          onSave={handleSaveWidgetConfig}
        />
      )}
      {isConfigModalOpen &&
        configuringWidget?.name === "Multi-Protocol Monitor" && (
          <MultiProtocolMonitorConfigModal
            isOpen={isConfigModalOpen}
            onClose={() => setIsConfigModalOpen(false)}
            onSave={handleSaveWidgetConfig}
          />
        )}
      {isConfigModalOpen && configuringWidget?.name === "Chart Line" && (
        <ChartLineConfigModal
          isOpen={isConfigModalOpen}
          onClose={() => setIsConfigModalOpen(false)}
          onSave={handleSaveWidgetConfig}
        />
      )}
      {isConfigModalOpen && configuringWidget?.name === "Chart Bar" && (
        <ChartBarConfigModal
          isOpen={isConfigModalOpen}
          onClose={() => setIsConfigModalOpen(false)}
          onSave={handleSaveWidgetConfig}
        />
      )}
      {isConfigModalOpen &&
        configuringWidget?.name === "Multi-Series Chart" && (
          <MultiSeriesChartConfigModal
            isOpen={isConfigModalOpen}
            onClose={() => setIsConfigModalOpen(false)}
            onSave={handleSaveWidgetConfig}
          />
        )}
      {isConfigModalOpen && configuringWidget?.name === "Basic Trend Chart" && (
        <BasicTrendChartConfigModal
          isOpen={isConfigModalOpen}
          onClose={() => setIsConfigModalOpen(false)}
          onSave={handleSaveWidgetConfig}
        />
      )}
      {isConfigModalOpen &&
        configuringWidget?.name === "Power Analyzer Chart" && (
          <PowerAnalyzerChartConfigModal
            isOpen={isConfigModalOpen}
            onClose={() => setIsConfigModalOpen(false)}
            onSave={handleSaveWidgetConfig}
          />
        )}
      {isConfigModalOpen &&
        configuringWidget?.name === "Energy Target Chart" && (
          <EnergyTargetChartConfigModal
            isOpen={isConfigModalOpen}
            onClose={() => setIsConfigModalOpen(false)}
            onSave={handleSaveWidgetConfig}
          />
        )}
      {isConfigModalOpen &&
        configuringWidget?.name === "Power Generate Chart" && (
          <PowerGenerateChartConfigModal
            isOpen={isConfigModalOpen}
            onClose={() => setIsConfigModalOpen(false)}
            onSave={handleSaveWidgetConfig}
          />
        )}
      {isConfigModalOpen &&
        configuringWidget?.name === "Button Control Modbus" && (
          <ButtonControlModbusConfigModal
            isOpen={isConfigModalOpen}
            onClose={() => setIsConfigModalOpen(false)}
            onSave={handleSaveWidgetConfig}
          />
        )}
      {isConfigModalOpen &&
        configuringWidget?.name === "Button Control Modular" && (
          <ButtonControlModularConfigModal
            isOpen={isConfigModalOpen}
            onClose={() => setIsConfigModalOpen(false)}
            onSave={handleSaveWidgetConfig}
          />
        )}
      {isConfigModalOpen && configuringWidget?.name === "Alarm Log List" && (
        <AlarmLogListConfigModal
          isOpen={isConfigModalOpen}
          onClose={() => setIsConfigModalOpen(false)}
          onSave={handleSaveWidgetConfig}
        />
      )}
      {isConfigModalOpen && configuringWidget?.name === "Alarm Summary" && (
        <AlarmSummaryConfigModal
          isOpen={isConfigModalOpen}
          onClose={() => setIsConfigModalOpen(false)}
          onSave={handleSaveWidgetConfig}
        />
      )}
      {isConfigModalOpen &&
        configuringWidget?.name === "Dashboard Shortcut" && (
          <DashboardShortcutConfigModal
            isOpen={isConfigModalOpen}
            onClose={() => setIsConfigModalOpen(false)}
            onSave={handleSaveWidgetConfig}
          />
        )}
      {isConfigModalOpen &&
        configuringWidget?.name === "Camera Last Snapshot" && (
          <CameraSnapshotConfigModal
            isOpen={isConfigModalOpen}
            onClose={() => setIsConfigModalOpen(false)}
            onSave={handleSaveWidgetConfig}
          />
        )}
      {isConfigModalOpen &&
        configuringWidget?.name === "SLD Diagram – Container" && (
          <SldContainerConfigModal
            isOpen={isConfigModalOpen}
            onClose={() => setIsConfigModalOpen(false)}
            onSave={handleSaveWidgetConfig}
          />
        )}
      {isConfigModalOpen &&
        configuringWidget?.name === "Access Controller Status" && (
          <AccessControllerStatusConfigModal
            isOpen={isConfigModalOpen}
            onClose={() => setIsConfigModalOpen(false)}
            onSave={handleSaveWidgetConfig}
          />
        )}
      {isConfigModalOpen &&
        configuringWidget?.name === "Lock Access Control" && (
          <LockAccessControlConfigModal
            isOpen={isConfigModalOpen}
            onClose={() => setIsConfigModalOpen(false)}
            onSave={handleSaveWidgetConfig}
          />
        )}
      {isConfigModalOpen &&
        configuringWidget?.name === "Modular 3D Device View" && (
          <Modular3dDeviceViewConfigModal
            isOpen={isConfigModalOpen}
            onClose={() => setIsConfigModalOpen(false)}
            onSave={handleSaveWidgetConfig}
          />
        )}
      {isConfigModalOpen && configuringWidget?.name === "3D Subrack View" && (
        <Subrack3dConfigModal
          isOpen={isConfigModalOpen}
          onClose={() => setIsConfigModalOpen(false)}
          onSave={handleSaveWidgetConfig}
        />
      )}
      {isConfigModalOpen &&
        configuringWidget?.name === "3D Containment View" && (
          <Containment3dConfigModal
            isOpen={isConfigModalOpen}
            onClose={() => setIsConfigModalOpen(false)}
            onSave={handleSaveWidgetConfig}
          />
        )}
      {isConfigModalOpen && configuringWidget?.name === "3D Container View" && (
        <Container3dConfigModal
          isOpen={isConfigModalOpen}
          onClose={() => setIsConfigModalOpen(false)}
          onSave={handleSaveWidgetConfig}
        />
      )}
<<<<<<< HEAD

      {isConfigModalOpen &&
        configuringWidget?.name === "LoRaWAN Device Data" && (
          <LoRaWANDeviceConfigModal
            isOpen={isConfigModalOpen}
            onClose={() => setIsConfigModalOpen(false)}
            onSave={handleSaveWidgetConfig}
          />
        )}
=======
      {isConfigModalOpen && configuringWidget?.name === "CCTV Monitor Videos" && (
        <CctvMonitorVideosConfigModal
          isOpen={isConfigModalOpen}
          onClose={() => setIsConfigModalOpen(false)}
          onSave={handleSaveWidgetConfig}
        />
      )}
      {isConfigModalOpen && configuringWidget?.name === "CCTV Live Stream" && (
        <CctvLiveStreamConfigModal
          isOpen={isConfigModalOpen}
          onClose={() => setIsConfigModalOpen(false)}
          onSave={handleSaveWidgetConfig}
        />
      )}
>>>>>>> 24de6357
      <header className="sticky top-0 z-10 flex items-center justify-between p-4 bg-background/80 backdrop-blur-sm border-b">
        <h1 className="text-xl md:text-2xl font-bold tracking-tight text-foreground">
          {dashboardData?.name}
        </h1>
        <div className="flex items-center gap-2">
          <Sheet open={isSheetOpen} onOpenChange={handleSheetOpenChange}>
            <SheetTrigger asChild>
              <Button variant="outline">
                <PlusCircle className="h-4 w-4 mr-2" />
                Add Widget
              </Button>
            </SheetTrigger>
            <SheetContent className="w-full sm:max-w-md p-0 flex flex-col">
              <SheetHeader className="p-4 border-b">
                <SheetTitle className="flex items-center text-lg">
                  {sidebarView === "widgets" && (
                    <Button
                      variant="ghost"
                      size="icon"
                      className="mr-2 h-8 w-8"
                      onClick={() => {
                        setSidebarView("categories");
                        setSelectedCategory(null);
                      }}
                    >
                      <ArrowLeft className="h-5 w-5" />
                    </Button>
                  )}
                  {sidebarView === "categories"
                    ? "Widget Categories"
                    : currentCategoryData?.name}
                </SheetTitle>
                <SheetDescription className="pl-12 -mt-2">
                  {sidebarView === "categories"
                    ? "Select a category to see available widgets."
                    : currentCategoryData?.description}
                </SheetDescription>
              </SheetHeader>
              <div className="flex-1 overflow-y-auto p-4 space-y-3">
                {sidebarView === "categories"
                  ? mainWidgets.map((cat) => {
                      const Icon = cat.icon || Sparkles;
                      return (
                        <button
                          key={cat.category}
                          onClick={() => {
                            setSelectedCategory(cat.category);
                            setSidebarView("widgets");
                          }}
                          className="w-full flex items-center text-left p-3 rounded-lg bg-background hover:bg-muted border transition-all group"
                        >
                          <div className="mr-4 bg-primary/10 text-primary p-3 rounded-md">
                            <Icon className="h-6 w-6" />
                          </div>
                          <div className="flex-1">
                            <p className="font-semibold text-foreground">
                              {cat.name}
                            </p>
                            <Badge
                              variant="secondary"
                              className="mt-1 font-normal"
                            >
                              {getWidgetCount(cat.category)} widgets
                            </Badge>
                          </div>
                          <ChevronRight className="h-5 w-5 text-muted-foreground group-hover:translate-x-1 transition-transform" />
                        </button>
                      );
                    })
                  : filteredWidgets.map((widget) => {
                      const Icon = widget.icon || Sparkles;
                      return (
                        <button
                          key={widget.name}
                          onClick={() => handleAddWidgetClick(widget.name)}
                          className="w-full flex items-start text-left p-3 rounded-lg bg-background hover:bg-muted border transition-colors"
                        >
                          <div className="mr-3 mt-1 bg-primary/10 text-primary p-2 rounded-md">
                            <Icon className="h-5 w-5" />
                          </div>
                          <div className="flex-1">
                            <p className="font-semibold text-foreground">
                              {widget.name}
                            </p>
                            <p className="text-sm text-muted-foreground">
                              {widget.description}
                            </p>
                          </div>
                        </button>
                      );
                    })}
              </div>
            </SheetContent>
          </Sheet>
          <Button
            onClick={handleSaveLayout}
            disabled={isSaving || !hasUnsavedChanges}
            className="disabled:opacity-50 disabled:cursor-not-allowed"
          >
            {hasUnsavedChanges && !isSaving && (
              <span className="mr-2 flex h-3 w-3 relative">
                <span className="animate-ping absolute inline-flex h-full w-full rounded-full bg-sky-400 opacity-75"></span>
                <span className="relative inline-flex rounded-full h-3 w-3 bg-sky-500"></span>
              </span>
            )}
            <Save className="h-4 w-4 mr-2" />
            {isSaving ? "Saving..." : "Save Layout"}
          </Button>
          <Button variant="ghost" onClick={handleCancel}>
            <XCircle className="h-4 w-4 mr-2" />
            Exit
          </Button>
        </div>
      </header>
      <main className="p-4 md:p-6">
        <div className="relative">
          <ResponsiveGridLayout
            className="layout rounded-xl min-h-[80vh] bg-muted/40"
            layouts={{ lg: layout }}
            breakpoints={{ lg: 1200, md: 996, sm: 768, xs: 480, xxs: 0 }}
            cols={{ lg: 12, md: 10, sm: 6, xs: 4, xxs: 2 }}
            rowHeight={30}
            onLayoutChange={handleLayoutChange}
            isDraggable
            isResizable
            draggableCancel=".no-drag"
          >
            {layout.map((item) => {
              return (
                <div
                  key={item.i}
                  className="bg-background rounded-lg shadow-sm border flex flex-col group overflow-hidden relative"
                >
                  <div className="absolute top-1 right-1 z-10">
                    <Button
                      variant="ghost"
                      size="icon"
                      className="no-drag h-6 w-6 cursor-pointer opacity-0 group-hover:opacity-100 transition-opacity bg-background/50 hover:bg-background/80 rounded-full"
                      onClick={() => removeWidget(item.i)}
                    >
                      <Trash2 className="h-4 w-4 text-destructive" />
                    </Button>
                  </div>
                  <div className="flex-1 w-full h-full">
                    <WidgetRenderer item={item} />
                  </div>
                </div>
              );
            })}
          </ResponsiveGridLayout>

          {layout.length === 0 && (
            <div className="absolute inset-0 flex flex-col items-center justify-center text-center p-4">
              <div className="p-6 rounded-full bg-muted mb-4">
                <LayoutGrid className="h-12 w-12 text-muted-foreground" />
              </div>
              <h3 className="text-xl font-semibold text-foreground">
                Dashboard Kosong
              </h3>
              <p className="text-muted-foreground mt-1 mb-4 max-w-sm">
                Mulai bangun dashboard Anda dengan menambahkan widget pertama
                dari pustaka.
              </p>
              <Button size="lg" onClick={() => setIsSheetOpen(true)}>
                <PlusCircle className="h-5 w-5 mr-2" />
                Tambah Widget Pertama
              </Button>
            </div>
          )}
        </div>
      </main>
    </div>
  );
}<|MERGE_RESOLUTION|>--- conflicted
+++ resolved
@@ -63,12 +63,11 @@
 import { Subrack3dConfigModal } from "@/components/widgets/Subrack3d/Subrack3dConfigModal";
 import { Containment3dConfigModal } from "@/components/widgets/Containment3d/Containment3dConfigModal";
 import { Container3dConfigModal } from "@/components/widgets/Container3d/Container3dConfigModal";
-<<<<<<< HEAD
+
 import { LoRaWANDeviceConfigModal } from "@/components/widgets/LoRaWANDevice/LoRaWANDeviceConfigModal";
-=======
+
 import { CctvMonitorVideosConfigModal } from "@/components/widgets/CctvMonitorVideos/CctvMonitorVideosConfigModal";
 import { CctvLiveStreamConfigModal } from "@/components/widgets/CctvLiveStream/CctvLiveStreamConfigModal";
->>>>>>> 24de6357
 
 const ResponsiveGridLayout = WidthProvider(Responsive);
 const API_BASE_URL = process.env.NEXT_PUBLIC_API_BASE_URL || "";
@@ -208,12 +207,11 @@
           "3D Subrack View",
           "3D Containment View",
           "3D Container View",
-<<<<<<< HEAD
+
           "LoRaWAN Device Data",
-=======
+
           "CCTV Monitor Videos",
           "CCTV Live Stream",
->>>>>>> 24de6357
         ].includes(widgetData.name)
       ) {
         setIsConfigModalOpen(true);
@@ -593,7 +591,6 @@
           onSave={handleSaveWidgetConfig}
         />
       )}
-<<<<<<< HEAD
 
       {isConfigModalOpen &&
         configuringWidget?.name === "LoRaWAN Device Data" && (
@@ -603,14 +600,15 @@
             onSave={handleSaveWidgetConfig}
           />
         )}
-=======
-      {isConfigModalOpen && configuringWidget?.name === "CCTV Monitor Videos" && (
-        <CctvMonitorVideosConfigModal
-          isOpen={isConfigModalOpen}
-          onClose={() => setIsConfigModalOpen(false)}
-          onSave={handleSaveWidgetConfig}
-        />
-      )}
+
+      {isConfigModalOpen &&
+        configuringWidget?.name === "CCTV Monitor Videos" && (
+          <CctvMonitorVideosConfigModal
+            isOpen={isConfigModalOpen}
+            onClose={() => setIsConfigModalOpen(false)}
+            onSave={handleSaveWidgetConfig}
+          />
+        )}
       {isConfigModalOpen && configuringWidget?.name === "CCTV Live Stream" && (
         <CctvLiveStreamConfigModal
           isOpen={isConfigModalOpen}
@@ -618,7 +616,7 @@
           onSave={handleSaveWidgetConfig}
         />
       )}
->>>>>>> 24de6357
+
       <header className="sticky top-0 z-10 flex items-center justify-between p-4 bg-background/80 backdrop-blur-sm border-b">
         <h1 className="text-xl md:text-2xl font-bold tracking-tight text-foreground">
           {dashboardData?.name}
